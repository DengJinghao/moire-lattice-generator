"""Common code for geometrical transformations"""
import numpy as np


def rotation_matrix(angle):
    """Create a rotation matrix

    an array corresponding to the 2D transformation matrix
    of a rotation over `angle`.

    Parameters
    ----------
    angle : float
        rotation angle in radians

    Returns
    -------
    ndarray (2x2)
        2D transformation matrix corresponding
        to the rotation
    """
    return np.array([[np.cos(angle), -np.sin(angle)],
                     [np.sin(angle), np.cos(angle)]])


def scaling_matrix(kappa, dims=2):
    """Create a scaling matrix

    Creates a numpy array containing the `dims`-dimensional
    scaling matrix scaling the first dimension by `kappa`.

    Parameters
    ----------
    kappa : float
        scaling factor of first dimension
    dims : int, default: 2
        number of dimensions
    Returns
    -------
    ndarray (dims x dims)
        scaling matrix corresponding
        to scaling the first dimension by a factor `kappa`
    """
    return np.diag([kappa]+[1]*(dims-1))


def strain_matrix(epsilon, delta=0.16, axis=0, diff=True):
    """Create a scaling matrix corresponding to uniaxial strain

    Only works for the 2D case.

    Parameters
    ----------
    epsilon : float
        applied strain
    delta : float, default 0.16
        Poisson ratio. default value corresponds to graphene
    axis : {0, 1}
        Axis along which to apply the strain.
    diff : bool, default True
        Whether to apply in diffraction or real space.

    Returns
    -------
    ndarray (2 x 2)
        scaling matrix corresponding
        to `epsilon` strain along `axis`
    """
    scaling = np.full(2, 1 - delta*epsilon)
    scaling[axis] = 1 + epsilon
    if diff:
        scaling = 1 / scaling
    return np.diag(scaling)


def apply_transformation_matrix(vecs, matrix):
    """Apply transformation matrix to a list of vectors.

    Apply transformation matrix `matrix` to a list of vectors `vecs`.
    `vecs` can either be a list of vectors, or a NxM array, where N is
    the number of M-dimensional vectors.

    Parameters
    ----------
    vecs : 2D array or iterable
        list of vectors to be transformed
    matrix : 2D array
        Array corresponding to the transformation matrix

    Returns
    -------
    2D array
        Transformed vectors
    """
    avecs = np.asanyarray(vecs)
    return avecs @ matrix.T


def rotate(vecs, angle):
    "Rotate 2D vectors `vecs` by `angle` radians around the origin."
    return apply_transformation_matrix(vecs, rotation_matrix(angle))


def wrapToPi(x):
    """Wrap all values of `x` to the interval [-pi,pi)"""
    r = (x + np.pi) % (2*np.pi) - np.pi
    return r


def a_0_to_r_k(a_0, symmetry=6):
    crossprodnorm = np.sin(2*np.pi / symmetry)
    r_k = 1 / a_0 / crossprodnorm
    return r_k


def r_k_to_a_0(r_k, symmetry=6):
    crossprodnorm = np.sin(2*np.pi / symmetry)
    a_0 = 1 / r_k / crossprodnorm
    return a_0


def epsilon_to_kappa(r_k, epsilon, delta=0.16):
    """Convert frequency r_k and strain epsilon
<<<<<<< HEAD
    to corresponding r_k and kappa.
    """
    return r_k / (1 - delta*epsilon),  (1 - delta*epsilon) / (1+epsilon)
=======
    to corresponding r_k and kappa as consumed by
    functions in `latticegeneration`.

    Returns
    -------
    r_k2 : float
    kappa : float

    See also
    --------
    latticegeneration.generate_ks
    """
    return r_k / (1 - delta*epsilon), (1+epsilon) / (1 - delta*epsilon)
>>>>>>> 95896565
<|MERGE_RESOLUTION|>--- conflicted
+++ resolved
@@ -121,11 +121,6 @@
 
 def epsilon_to_kappa(r_k, epsilon, delta=0.16):
     """Convert frequency r_k and strain epsilon
-<<<<<<< HEAD
-    to corresponding r_k and kappa.
-    """
-    return r_k / (1 - delta*epsilon),  (1 - delta*epsilon) / (1+epsilon)
-=======
     to corresponding r_k and kappa as consumed by
     functions in `latticegeneration`.
 
@@ -138,5 +133,4 @@
     --------
     latticegeneration.generate_ks
     """
-    return r_k / (1 - delta*epsilon), (1+epsilon) / (1 - delta*epsilon)
->>>>>>> 95896565
+    return r_k / (1 - delta*epsilon), (1+epsilon) / (1 - delta*epsilon)